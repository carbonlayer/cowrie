--- conflicted
+++ resolved
@@ -375,19 +375,17 @@
     def __init__(self, prot=None, *a, **kw):
         insults.ServerProtocol.__init__(self, prot, *a, **kw)
         self.cfg = a[0].cfg
-<<<<<<< HEAD
         self.bytesReceived = 0
 
         try:
             self.bytesReceivedLimit = int(self.cfg.get('honeypot', 'download_limit_size'))
         except:
             self.bytesReceivedLimit = 0
-=======
+
         if prot is HoneyPotExecProtocol:
             self.type = 'e' # execcmd
         else:
             self.type = 'i' # interactive
->>>>>>> 31e80a95
 
 
     def connectionMade(self):
